# Stretch Show Tablet

[![Python 3.10](https://img.shields.io/badge/python-3.10-blue.svg)](https://www.python.org/downloads/release/python-31012/)
[![pre-commit](https://img.shields.io/badge/pre--commit-enabled-brightgreen?logo=pre-commit&logoColor=white)](https://github.com/pre-commit/pre-commit)
[![Code style: black](https://img.shields.io/badge/code%20style-black-000000.svg)](https://github.com/psf/black)

Tested with python 3.10 on a [Stretch RE3](https://hello-robot.com/stretch-3-product) with a tablet tool. **Development Notice:** The code in this repo is a work-in-progress. The code in this repo may be unstable, since we are actively conducting development. Since we have performed limited testing, you may encounter unexpected behaviors.

# Overview

![Show Tablet](res/show_tablet.png)

<<<<<<< HEAD
**Stretch Show Tablet** contains ROS2 packages for autonomously presenting a tablet to a human. These packages are integrated into the [Stretch Web Teleoperation](https://github.com/hello-robot/stretch_web_teleop) repository, and can also be used as a standalone ROS2 action. See the Examples section below for usage examples.

## Contents

This repository contains two ROS2 packages: `stretch_show_tablet` and `stretch_show_tablet_interfaces`. Inverse kinematics are handled using the [Pinocchio IK solver](https://github.com/hello-robot/stretch_web_teleop/blob/master/stretch_web_teleop_helpers/pinocchio_ik_solver.py) from `stretch_web_teleop_helpers` from the the [Stretch Web Teleoperation](https://github.com/hello-robot/stretch_web_teleop) repository.
=======
**Stretch Show Tablet** contains ROS2 packages for autonomously presenting a tablet to a human. These packages leverage the human pose estimation deep model from [Stretch Deep Perception](https://github.com/hello-robot/stretch_ros2/tree/humble/stretch_deep_perception). The tablet location is specified relative to the human's pose estimate.

These packages are integrated into the [Stretch Web Teleoperation](https://github.com/hello-robot/stretch_web_teleop) repository, and can also be used as a standalone ROS2 action. See the Examples section below for usage examples.

## Contents

This repository contains two ROS2 packages: `stretch_show_tablet` and `stretch_show_tablet_interfaces`. Inverse kinematics are handled using the [Pinocchio IK solver](https://github.com/hello-robot/stretch_web_teleop/blob/master/stretch_web_teleop_helpers/pinocchio_ik_solver.py) from `stretch_web_teleop_helpers` in the [Stretch Web Teleoperation](https://github.com/hello-robot/stretch_web_teleop) repository.
>>>>>>> c1ae9932

### stretch_show_tablet

This package contains the ROS Actions, planning framework, and human perception logic required to perceive humans and plan tablet showing locations.

- `plan_tablet_pose_service.py` accepts a `PlanTabletPose` service request and returns the location of a tablet relative to a human for easy viewing.
- `show_tablet_server.py` exposes a ROS Action of type `ShowTablet`. This action estimates a human's pose, uses the pose estimate to plan a tablet location for easy viewing, and then sends motion commands to the `stretch_driver` to move the robot's end effector to the target location.

### stretch_show_tablet_interfaces

This package contains the service and action message definitions required by the `stretch_show_tablet` action servers and services.

# Installation

Clone this repository into your ROS2 workspace, such as:

```bash
cd ~/ament_ws/src
git clone https://github.com/hello-lamsey/stretch_show_tablet
```

Install ROS dependencies and python dependencies using the following commands:

## ROS2 Packages + Dependencies Installation

On your robot:

```bash
cd ~/ament_ws
colcon build --packages-select stretch_show_tablet stretch_show_tablet_interfaces
```

TODO: add `rosdep` install instructions for web teleop (IK solver)

## Python Dependencies

On your robot:

```bash
cd ~/ament_ws/src/stretch_show_tablet
pip install requirements.txt
```

# Examples

There are several ways to interact with the **Stretch Show Tablet** action server.

## Web Teleoperation Integration

The best way to interact with the **Stretch Show Tablet** action server is through the [Stretch Web Teleop](https://github.com/hello-robot/stretch_web_teleop) application.

TODO: Add details for how to enable tablet showing in web teleop!

## Demo: Command Line Interface

In two terminals, run the following commands:

Terminal one: `ros2 launch stretch_show_tablet demo_show_tablet.launch.py`

Terminal two: `ros2 run stretch_show_tablet demo_show_tablet`

<<<<<<< HEAD
The `demo_show_tablet` node will send a `ShowTablet` action request to the `show_tablet_server` action server. The action server will estimate the human's pose and plan a tablet location for easy viewing. Be sure to enable the pose estimator in the demo node CLI menu!
=======
The `demo_show_tablet` contains a command line menu system for testing the tablet showing routine. Enter commands to enable the pose estimator and jog the robot's camera to point at a human. You can then send a `ShowTablet` action request to the `show_tablet_server` action server. The action server will estimate the human's pose and plan a tablet location for easy viewing.
>>>>>>> c1ae9932

## Sending a ShowTablet Action Request

It is also possible to directly interact with the `show_tablet_server` action server using the `ros2 action send_goal` command. For example, to send a `ShowTablet` action request to the `show_tablet_server` action server, run the following commands one at a time:

```bash
ros2 launch stretch_show_tablet demo_show_tablet.launch.py
ros2 service call /toggle_body_pose_estimator std_srvs/srv/SetBool "{data: True}"
ros2 action send_goal /show_tablet stretch_show_tablet_interfaces/action/ShowTablet number_of_pose_estimates:\ 10
```

# Notes

The **Stretch Show Tablet** action uses the human pose estimator from [Stretch Deep Perception](https://github.com/hello-robot/stretch_ros2/tree/humble/stretch_deep_perception) inside of Stretch ROS2.

The location of the tablet is specified relative to the human's head. The orientation of the tablet is computed using the location of the human's shoulders - in most cases, the tablet's surface is parallel to the plane containing the person's shoulders and the gravity vector.<|MERGE_RESOLUTION|>--- conflicted
+++ resolved
@@ -10,21 +10,13 @@
 
 ![Show Tablet](res/show_tablet.png)
 
-<<<<<<< HEAD
 **Stretch Show Tablet** contains ROS2 packages for autonomously presenting a tablet to a human. These packages are integrated into the [Stretch Web Teleoperation](https://github.com/hello-robot/stretch_web_teleop) repository, and can also be used as a standalone ROS2 action. See the Examples section below for usage examples.
+
+These packages leverage the human pose estimation deep model from [Stretch Deep Perception](https://github.com/hello-robot/stretch_ros2/tree/humble/stretch_deep_perception). The tablet location is specified relative to the human's pose estimate.
 
 ## Contents
 
 This repository contains two ROS2 packages: `stretch_show_tablet` and `stretch_show_tablet_interfaces`. Inverse kinematics are handled using the [Pinocchio IK solver](https://github.com/hello-robot/stretch_web_teleop/blob/master/stretch_web_teleop_helpers/pinocchio_ik_solver.py) from `stretch_web_teleop_helpers` from the the [Stretch Web Teleoperation](https://github.com/hello-robot/stretch_web_teleop) repository.
-=======
-**Stretch Show Tablet** contains ROS2 packages for autonomously presenting a tablet to a human. These packages leverage the human pose estimation deep model from [Stretch Deep Perception](https://github.com/hello-robot/stretch_ros2/tree/humble/stretch_deep_perception). The tablet location is specified relative to the human's pose estimate.
-
-These packages are integrated into the [Stretch Web Teleoperation](https://github.com/hello-robot/stretch_web_teleop) repository, and can also be used as a standalone ROS2 action. See the Examples section below for usage examples.
-
-## Contents
-
-This repository contains two ROS2 packages: `stretch_show_tablet` and `stretch_show_tablet_interfaces`. Inverse kinematics are handled using the [Pinocchio IK solver](https://github.com/hello-robot/stretch_web_teleop/blob/master/stretch_web_teleop_helpers/pinocchio_ik_solver.py) from `stretch_web_teleop_helpers` in the [Stretch Web Teleoperation](https://github.com/hello-robot/stretch_web_teleop) repository.
->>>>>>> c1ae9932
 
 ### stretch_show_tablet
 
@@ -86,11 +78,7 @@
 
 Terminal two: `ros2 run stretch_show_tablet demo_show_tablet`
 
-<<<<<<< HEAD
-The `demo_show_tablet` node will send a `ShowTablet` action request to the `show_tablet_server` action server. The action server will estimate the human's pose and plan a tablet location for easy viewing. Be sure to enable the pose estimator in the demo node CLI menu!
-=======
 The `demo_show_tablet` contains a command line menu system for testing the tablet showing routine. Enter commands to enable the pose estimator and jog the robot's camera to point at a human. You can then send a `ShowTablet` action request to the `show_tablet_server` action server. The action server will estimate the human's pose and plan a tablet location for easy viewing.
->>>>>>> c1ae9932
 
 ## Sending a ShowTablet Action Request
 
