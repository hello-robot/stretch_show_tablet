--- conflicted
+++ resolved
@@ -146,8 +146,6 @@
         # TODO: implement
         pass
 
-<<<<<<< HEAD
-=======
     def __move_to_pose(self, trajectory, blocking: bool=True):
         future = self.arm_client.send_goal_async(trajectory)
         rclpy.spin_until_future_complete(self, future, executor=self.executor)
@@ -155,19 +153,6 @@
             goal_handle = future.result().get_result_async()
             rclpy.spin_until_future_complete(self, goal_handle, executor=self.executor)
 
-    # callbacks
-    def callback_body_landmarks(self, msg: String):
-        msg_data = msg.data.replace("\"", "")
-        if msg_data == "None" or msg_data is None:
-            return
-
-        data = load_bad_json_data(msg_data)
-
-        if data is None or data == "{}":
-            return
-        self.human.pose_estimate.set_body_estimate(data)
-
->>>>>>> 38fe5d07
     # action callbacks
     # def callback_action_success(self):
     #     self.cleanup()
@@ -228,12 +213,6 @@
             joint_dict = {n: p for n, p in zip(joint_names, joint_positions)}
             joint_dict = enforce_joint_limits(joint_dict)
 
-<<<<<<< HEAD
-            # pop base rotation if too small
-            if abs(joint_dict["base"]) < 0.2:
-                joint_dict.pop("base")
-
-=======
             # robot cannot do small moves
             if abs(joint_dict["base"]) < 0.2:
                 joint_dict.pop("base")
@@ -242,7 +221,6 @@
             self.get_logger().info("JOINT CONFIG:")
             self.get_logger().info(json.dumps(joint_dict, indent=2))
 
->>>>>>> 38fe5d07
             joint_names = [k for k in joint_dict.keys()]
             joint_positions = [v for v in joint_dict.values()]
 
